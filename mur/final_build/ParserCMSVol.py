from amaranth import *
from transactron import *

from transactron.core import Transaction
from transactron.lib.fifo import BasicFifo
from transactron.lib.simultaneous import condition
from transactron.lib import logging

from mur.params import Params
from mur.extract.interfaces import ProtoParserLayouts
from mur.extract.parsers.ethernet import EthernetParser
from mur.extract.parsers.ipv4_parser import IPv4Parser
from mur.extract.parsers.udp import UDPParser
from mur.extract.parsers.tcp import TCPParser
from mur.extract.aligner import ParserAligner

from mur.count.CMSVolController import CMSVolController

__all__ = ["ParserCMSVol"]

log = logging.HardwareLogger("top.parser_cms_pipeline")


class ParserCMSVol(Elaboratable):
    """
    ParserCMSVol megres fucnctionallity of Parser and CMSVolController.
    It parses packets and pushes the parsed data to the CMSVolController.
    The output of the CMSVolController is then used to filter packets based their previous occurrences.

    Attributes
    ----------
        depth (int): Number of hash tables (rows) in the sketch.
        width (int): The size of CountHashTab (number of hash buckets).
        counter_width (int): Number of bits in each counter.
        hash_params (list[tuple[int, int]] | None): List of tuples containing
            hash coefficients (a, b) for each row. If None, default values are used.
        window (int): The size of the sliding window for the volume counter.
        volume_threshold (int): The threshold for the volume counter.
        discard_threshold (int): If the sum of the counts is lower than this threshold,
            then the corresponding packet values have not been seen in the window before
            so the packet is discarded.
        cms_fifo_depth (int): The depth of the FIFO used in the CMSVolController.
        chunk_fifo_depth (int): The depth of the processed packets FIFO.

    Methods
    -------
        din(data: int): Push data into the input FIFO.
        dout(): Get the output from the filtered FIFO.

    """

    def __init__(
        self,
        *,
        depth: int = 4,
        width: int = 16_384,
        counter_width: int = 32,
        hash_params: list[tuple[int, int]] | None = None,
        window: int = 2**16,
        volume_threshold: int = 100_000,
        discard_threshold: int = 0,
        cms_fifo_depth: int = 16,
        chunk_fifo_depth: int = 64,
    ) -> None:
        self.params = Params()
        layouts = ProtoParserLayouts()

        self._fifo_parsing_in = BasicFifo(layouts.parser_in_layout, chunk_fifo_depth)
        self._fifo_output_unfiltered = BasicFifo(
            layouts.parser_in_layout, chunk_fifo_depth
        )
        self._fifo_output_filtered = BasicFifo(
            layouts.parser_in_layout, chunk_fifo_depth
        )

        self.din = Method(i=layouts.parser_in_layout)
        self.dout = Method(o=layouts.parser_in_layout)

        self._eth_parser = EthernetParser(push_parsed=self._push_dummy())
        self._aligner1 = ParserAligner()
        self._ip_parser = IPv4Parser(push_parsed=self._push_parsed_ip())
        self._aligner2 = ParserAligner()
        self._udp_parser = UDPParser(push_parsed=self._push_parsed_udp())
        self._tcp_parser = TCPParser(push_parsed=self._push_parsed_tcp())
        self._number_of_full_packets_processed = Signal(32, init=0)
        self._number_of_full_packets_outputted = Signal(32, init=0)

        self._cms = CMSVolController(
            depth=depth,
            width=width,
            counter_width=counter_width,
            hash_params=hash_params,
            window=window,
            volume_threshold=volume_threshold,
            discard_threshold=discard_threshold,
            fifo_depth=cms_fifo_depth,
        )
        self.out = self._cms.out

    def _push_dummy(self):
        lay = [
            ("fields", EthernetParser.ResultLayouts().fields),
            ("error_drop", 1),
        ]
        self._dummy = Method(i=lay)
        return self._dummy

    def _push_parsed_ip(self):
        lay = [
            ("fields", IPv4Parser.ResultLayouts().fields),
            ("error_drop", 1),
        ]
        self._push_ip = Method(i=lay)
        return self._push_ip

    def _push_parsed_udp(self):
        lay = [
            ("fields", UDPParser.ResultLayouts().fields),
            ("error_drop", 1),
        ]
        self._push_udp = Method(i=lay)
        return self._push_udp

    def _push_parsed_tcp(self):
        lay = [
            ("fields", TCPParser.ResultLayouts().fields),
            ("error_drop", 1),
        ]
        self._push_tcp = Method(i=lay)
        return self._push_tcp

    def elaborate(self, platform):
        m = TModule()
        m.submodules += [
            self._fifo_parsing_in,
            self._fifo_output_unfiltered,
            self._fifo_output_filtered,
            self._eth_parser,
            self._aligner1,
            self._ip_parser,
            self._aligner2,
            self._udp_parser,
            self._tcp_parser,
            self._cms,
        ]

        @def_method(m, self._dummy)
        def _(arg):
            pass

        @def_method(m, self._push_ip)
        def _(arg):
            with m.If(arg.error_drop == 0):
                proto = arg.fields.protocol
                self._cms.push_a(m, {"data": arg.fields.source_ip})
                self._cms.push_b(m, {"data": arg.fields.destination_ip})
                self._cms.push_s(m, {"data": arg.fields.total_length})

        @def_method(m, self._push_udp)
        def _(arg):
            with m.If(arg.error_drop == 0):
                self._cms.push_c(m, {"data": arg.fields.destination_port})

        @def_method(m, self._push_tcp)
        def _(arg):
            with m.If(arg.error_drop == 0):
                self._cms.push_c(m, {"data": arg.fields.destination_port})

        layouts = ProtoParserLayouts()

        # COPY INPUT
        @def_method(m, self.din)
        def _(arg):
            self._fifo_parsing_in.write(m, arg)
            self._fifo_output_unfiltered.write(m, arg)

        # PARSING

        with Transaction().body(m):
            word0 = self._fifo_parsing_in.read(m)
            eth_out = self._eth_parser.step(m, word0)
            self._aligner1.din(m, eth_out)

        with Transaction().body(m):
            al1 = self._aligner1.dout(m)
            ip_in = {
                "data": al1["data"],
                "end_of_packet": al1["end_of_packet"],
                "end_of_packet_len": al1["end_of_packet_len"],
            }
            ip_out = self._ip_parser.step(m, ip_in)
            self._aligner2.din(m, ip_out)

        with Transaction().body(m):
            al2 = self._aligner2.dout(m)
            tr_in = {
                "data": al2["data"],
                "end_of_packet": al2["end_of_packet"],
                "end_of_packet_len": al2["end_of_packet_len"],
            }
            IpProtoOut = IPv4Parser.ProtoOut
            with condition(m) as branch:
                with branch(al2["next_proto"] == IpProtoOut.UDP):
                    self._udp_parser.step(m, tr_in)
                with branch(al2["next_proto"] == IpProtoOut.TCP):
                    self._tcp_parser.step(m, tr_in)

        # FILTERING
        decision = Signal(32, init=0)
        decision_valid = Signal(1, init=0)

<<<<<<< HEAD
        with Transaction().body(
            m,
            request=(decision_valid & (decision > 0)),
        ):
            tmp = self._fifo_output_unfiltered.read(m)
            self._fifo_output_filtered.write(m, tmp)
            with m.If(tmp["end_of_packet"]):
=======
        passed_chunk_valid = Signal(1, init=0)
        passed_chunk_drop = Signal(1, init=0)
        passed_chunk = Signal(layouts.parser_in_layout)

        with Transaction().body(m, request=passed_chunk_valid):
            self._fifo_output_filtered.write(m, passed_chunk)
            m.d.sync += passed_chunk_valid.eq(0)
            with m.If(passed_chunk["end_of_packet"]):
>>>>>>> d6fbede5
                m.d.sync += decision.eq(decision - 1)
                with m.If(decision == 1):
                    m.d.sync += decision_valid.eq(0)
                m.d.sync += self._number_of_full_packets_processed.eq(
                    self._number_of_full_packets_processed + 1
                )
<<<<<<< HEAD

        with Transaction().body(
            m,
            request=decision_valid & (decision == 0),
        ):
            tmp = self._fifo_output_unfiltered.read(m)
            with m.If(tmp["end_of_packet"]):
                m.d.sync += decision_valid.eq(0)
=======
        with Transaction().body(
            m,
            request=(
                decision_valid
                & (decision > 0)
                & ~(
                    passed_chunk_valid
                    & self._fifo_output_filtered.write.ready
                    & passed_chunk["end_of_packet"]
                    & (decision == 1)
                )
                & (~passed_chunk_valid | self._fifo_output_filtered.write.ready)
            ),
        ):

            m.d.sync += passed_chunk.eq(self._fifo_output_unfiltered.read(m))
            m.d.sync += passed_chunk_valid.eq(1)

        with m.If(passed_chunk_drop & passed_chunk["end_of_packet"]):
            m.d.sync += decision_valid.eq(0)
            m.d.sync += passed_chunk_drop.eq(0)
        with Transaction().body(
            m,
            request=decision_valid
            & (decision == 0)
            & ~(passed_chunk_drop & passed_chunk["end_of_packet"]),
        ):
            m.d.sync += passed_chunk.eq(self._fifo_output_unfiltered.read(m))
            m.d.sync += passed_chunk_drop.eq(1)
>>>>>>> d6fbede5

        full_packet_in_filtered_queue = Signal(1, init=0)
        m.d.comb += full_packet_in_filtered_queue.eq(
            self._number_of_full_packets_outputted
            != self._number_of_full_packets_processed
        )

        with Transaction().body(m, request=~decision_valid):
            m.d.sync += decision.eq(self._cms.out(m)["data"])
            m.d.sync += decision_valid.eq(1)

        @def_method(m, self.dout, ready=full_packet_in_filtered_queue)
        def _():
            word = self._fifo_output_filtered.read(m)
            with m.If(word["end_of_packet"] == 1):
                m.d.sync += self._number_of_full_packets_outputted.eq(
                    self._number_of_full_packets_outputted + 1
                )
            return word

        return m<|MERGE_RESOLUTION|>--- conflicted
+++ resolved
@@ -41,6 +41,7 @@
             so the packet is discarded.
         cms_fifo_depth (int): The depth of the FIFO used in the CMSVolController.
         chunk_fifo_depth (int): The depth of the processed packets FIFO.
+        chunk_fifo_depth (int): The depth of the processed packets FIFO.
 
     Methods
     -------
@@ -61,18 +62,23 @@
         discard_threshold: int = 0,
         cms_fifo_depth: int = 16,
         chunk_fifo_depth: int = 64,
+        chunk_fifo_depth: int = 64,
     ) -> None:
         self.params = Params()
         layouts = ProtoParserLayouts()
 
         self._fifo_parsing_in = BasicFifo(layouts.parser_in_layout, chunk_fifo_depth)
+        self._fifo_parsing_in = BasicFifo(layouts.parser_in_layout, chunk_fifo_depth)
         self._fifo_output_unfiltered = BasicFifo(
             layouts.parser_in_layout, chunk_fifo_depth
+            layouts.parser_in_layout, chunk_fifo_depth
         )
         self._fifo_output_filtered = BasicFifo(
             layouts.parser_in_layout, chunk_fifo_depth
-        )
-
+            layouts.parser_in_layout, chunk_fifo_depth
+        )
+
+        self.din = Method(i=layouts.parser_in_layout)
         self.din = Method(i=layouts.parser_in_layout)
         self.dout = Method(o=layouts.parser_in_layout)
 
@@ -175,6 +181,13 @@
             self._fifo_output_unfiltered.write(m, arg)
 
         # PARSING
+        # COPY INPUT
+        @def_method(m, self.din)
+        def _(arg):
+            self._fifo_parsing_in.write(m, arg)
+            self._fifo_output_unfiltered.write(m, arg)
+
+        # PARSING
 
         with Transaction().body(m):
             word0 = self._fifo_parsing_in.read(m)
@@ -206,10 +219,10 @@
                     self._tcp_parser.step(m, tr_in)
 
         # FILTERING
+        # FILTERING
         decision = Signal(32, init=0)
         decision_valid = Signal(1, init=0)
 
-<<<<<<< HEAD
         with Transaction().body(
             m,
             request=(decision_valid & (decision > 0)),
@@ -217,23 +230,12 @@
             tmp = self._fifo_output_unfiltered.read(m)
             self._fifo_output_filtered.write(m, tmp)
             with m.If(tmp["end_of_packet"]):
-=======
-        passed_chunk_valid = Signal(1, init=0)
-        passed_chunk_drop = Signal(1, init=0)
-        passed_chunk = Signal(layouts.parser_in_layout)
-
-        with Transaction().body(m, request=passed_chunk_valid):
-            self._fifo_output_filtered.write(m, passed_chunk)
-            m.d.sync += passed_chunk_valid.eq(0)
-            with m.If(passed_chunk["end_of_packet"]):
->>>>>>> d6fbede5
                 m.d.sync += decision.eq(decision - 1)
                 with m.If(decision == 1):
                     m.d.sync += decision_valid.eq(0)
                 m.d.sync += self._number_of_full_packets_processed.eq(
                     self._number_of_full_packets_processed + 1
                 )
-<<<<<<< HEAD
 
         with Transaction().body(
             m,
@@ -242,43 +244,16 @@
             tmp = self._fifo_output_unfiltered.read(m)
             with m.If(tmp["end_of_packet"]):
                 m.d.sync += decision_valid.eq(0)
-=======
-        with Transaction().body(
-            m,
-            request=(
-                decision_valid
-                & (decision > 0)
-                & ~(
-                    passed_chunk_valid
-                    & self._fifo_output_filtered.write.ready
-                    & passed_chunk["end_of_packet"]
-                    & (decision == 1)
-                )
-                & (~passed_chunk_valid | self._fifo_output_filtered.write.ready)
-            ),
-        ):
-
-            m.d.sync += passed_chunk.eq(self._fifo_output_unfiltered.read(m))
-            m.d.sync += passed_chunk_valid.eq(1)
-
-        with m.If(passed_chunk_drop & passed_chunk["end_of_packet"]):
-            m.d.sync += decision_valid.eq(0)
-            m.d.sync += passed_chunk_drop.eq(0)
-        with Transaction().body(
-            m,
-            request=decision_valid
-            & (decision == 0)
-            & ~(passed_chunk_drop & passed_chunk["end_of_packet"]),
-        ):
-            m.d.sync += passed_chunk.eq(self._fifo_output_unfiltered.read(m))
-            m.d.sync += passed_chunk_drop.eq(1)
->>>>>>> d6fbede5
 
         full_packet_in_filtered_queue = Signal(1, init=0)
         m.d.comb += full_packet_in_filtered_queue.eq(
             self._number_of_full_packets_outputted
             != self._number_of_full_packets_processed
         )
+
+        with Transaction().body(m, request=~decision_valid):
+            m.d.sync += decision.eq(self._cms.out(m)["data"])
+            m.d.sync += decision_valid.eq(1)
 
         with Transaction().body(m, request=~decision_valid):
             m.d.sync += decision.eq(self._cms.out(m)["data"])
